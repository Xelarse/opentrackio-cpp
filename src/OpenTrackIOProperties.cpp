/**
 * Copyright 2024 Mo-Sys Engineering Ltd
 * Permission is hereby granted, free of charge, to any person obtaining a copy of this software and associated documentation files (the “Software”), 
 * to deal in the Software without restriction, including without limitation the rights to use, copy, modify, merge, publish, 
 * distribute, sublicense, and/or sell copies of the Software, and to permit persons to whom the Software is furnished to do so, 
 * subject to the following conditions:
 * 
 * The above copyright notice and this permission notice shall be included in all copies or substantial portions of the Software.
 * THE SOFTWARE IS PROVIDED “AS IS”, WITHOUT WARRANTY OF ANY KIND, EXPRESS OR IMPLIED, INCLUDING BUT NOT LIMITED TO THE WARRANTIES OF MERCHANTABILITY, 
 * FITNESS FOR A PARTICULAR PURPOSE AND NONINFRINGEMENT. IN NO EVENT SHALL THE AUTHORS OR COPYRIGHT HOLDERS BE LIABLE FOR ANY CLAIM, 
 * DAMAGES OR OTHER LIABILITY, WHETHER IN AN ACTION OF CONTRACT, TORT OR OTHERWISE, ARISING FROM, OUT OF OR IN CONNECTION WITH THE SOFTWARE OR THE USE OR OTHER DEALINGS IN THE SOFTWARE.
 */

#include "opentrackio-cpp/OpenTrackIOProperties.h"
#include <regex>
#include "opentrackio-cpp/OpenTrackIOHelper.h"

namespace opentrackio::opentrackioproperties
{
    std::optional<Camera> Camera::parse(nlohmann::json &json, std::vector<std::string>& errors)
    {
        if (!json.contains("static") || !json["static"].contains("camera"))
        {
            return std::nullopt;
        }

        if (!json["static"]["camera"].is_object())
        {
            errors.emplace_back("field: camera isn't of type: object");
            return std::nullopt;
        }
        
        Camera cam{};
        auto& cameraJson = json["static"]["camera"];
        
        if (cameraJson.contains("activeSensorPhysicalDimensions"))
        {
            cam.activeSensorPhysicalDimensions = opentrackiotypes::Dimensions<double>::parse(
                    cameraJson, "activeSensorPhysicalDimensions", errors);
            cameraJson.erase("activeSensorPhysicalDimensions");
        }

        if (cameraJson.contains("activeSensorResolution"))
        {
            cam.activeSensorResolution = opentrackiotypes::Dimensions<uint32_t>::parse(cameraJson,
                   "activeSensorResolution", errors);
            cameraJson.erase("activeSensorResolution");
        }

        if (cameraJson.contains("anamorphicSqueeze"))
        {
            cam.anamorphicSqueeze = opentrackiotypes::Rational::parse(cameraJson, "anamorphicSqueeze", errors);
            cameraJson.erase("anamorphicSqueeze");
        }
        
        OpenTrackIOHelpers::assignField(cameraJson, "firmwareVersion", cam.firmwareVersion, "string", errors);
        OpenTrackIOHelpers::assignField(cameraJson, "label", cam.label, "string", errors);
        OpenTrackIOHelpers::assignField(cameraJson, "make", cam.make, "string", errors);
        OpenTrackIOHelpers::assignField(cameraJson, "model", cam.model, "string", errors);
        OpenTrackIOHelpers::assignField(cameraJson, "serialNumber", cam.serialNumber, "string", errors);

        if (cameraJson.contains("captureFrameRate"))
        {
            cam.captureFrameRate = opentrackiotypes::Rational::parse(cameraJson, "captureFrameRate", errors);
            cameraJson.erase("captureFrameRate");
        }
        
        const std::regex pattern{R"(^urn:uuid:[0-9a-f]{8}-[0-9a-f]{4}-[0-9a-f]{4}-[0-9a-f]{4}-[0-9a-f]{12}$)"};
        OpenTrackIOHelpers::assignRegexField(cameraJson, "fdlLink", cam.fdlLink, pattern, errors);
        
        OpenTrackIOHelpers::assignField(cameraJson, "isoSpeed", cam.isoSpeed, "integer", errors);
        OpenTrackIOHelpers::assignField(cameraJson, "shutterAngle", cam.shutterAngle, "double", errors);
        
        if (cam.shutterAngle.has_value() && cam.shutterAngle.value() > 360)
        {
            errors.emplace_back("field: shutterAngle is outside the expected range 1 - 360.");
            cam.shutterAngle = std::nullopt;            
        }

        
        OpenTrackIOHelpers::clearFieldIfEmpty(json["static"], "camera");
        return cam;
    }

    std::optional<Duration> Duration::parse(nlohmann::json &json, std::vector<std::string>& errors)
    {
        if (!json.contains("static") || !json["static"].contains("duration"))
        {
            return std::nullopt;    
        }

        if (!json["static"]["duration"].is_object())
        {
            errors.emplace_back("field: duration isn't of type: object");
            return std::nullopt;
        }
        
        auto& durationJson = json["static"]["duration"];
        std::optional<uint32_t> numerator = std::nullopt;
        std::optional<uint32_t> denominator = std::nullopt;
        
        OpenTrackIOHelpers::assignField(durationJson, "num", numerator, "uint32", errors);
        OpenTrackIOHelpers::assignField(durationJson, "denom", denominator, "uint32", errors);
        
        if (!numerator.has_value() || !denominator.has_value())
        {
            errors.emplace_back("field: duration is missing required fields");
            return std::nullopt;
        }

        OpenTrackIOHelpers::clearFieldIfEmpty(json["static"], "duration");
        return Duration{{numerator.value(), denominator.value()}};
    }

    std::optional<GlobalStage> GlobalStage::parse(nlohmann::json &json, std::vector<std::string>& errors)
    {
        if (!json.contains("globalStage"))
        {
            return std::nullopt;
        }

        if (!json["globalStage"].is_object())
        {
            errors.emplace_back("field: globalStage isn't of type: object");
            return std::nullopt;
        }

        GlobalStage gs{};
        const auto& gsJson = json["globalStage"];
        
        const auto fieldCheckAndAssign = [&](std::string_view fieldStr, double& field) 
        {
            if (!gsJson.contains(fieldStr))
            {
                errors.emplace_back(std::format("field: globalStage is missing require field: {}", fieldStr));
                return false;
            }
            
            if (!OpenTrackIOHelpers::checkTypeAndSetField(gsJson[fieldStr], field))
            {
                errors.emplace_back(std::format("field: globalStage/{} isn't a number", fieldStr));
                return false;
            }
            return true;
        };

        const auto fieldsSet =
                fieldCheckAndAssign("E", gs.e) && fieldCheckAndAssign("N", gs.n) && 
                fieldCheckAndAssign("U", gs.u) && fieldCheckAndAssign("lat0", gs.lat0) && 
                fieldCheckAndAssign("lon0", gs.lon0) && fieldCheckAndAssign("h0", gs.h0);
        
        if (!fieldsSet)
        {
            return std::nullopt;
        }

        json.erase("globalStage");
        return gs;
    }

    std::optional<Lens> Lens::parse(nlohmann::json &json, std::vector<std::string>& errors)
    {
        if (!json.contains("lens") && (!json.contains("static") || !json["static"].contains("lens")))
        {
            return std::nullopt;
        }

        Lens lens{};
        
        // ------- Static Fields
        if (json.contains("static") && json["static"].contains("lens"))
        {
            auto& lensJson = json["static"]["lens"];
            OpenTrackIOHelpers::assignField(lensJson, "firmwareVersion", lens.firmwareVersion, "string", errors);
            OpenTrackIOHelpers::assignField(lensJson, "make", lens.make, "string", errors);
            OpenTrackIOHelpers::assignField(lensJson, "model", lens.model, "string", errors);
            OpenTrackIOHelpers::assignField(lensJson, "nominalFocalLength", lens.nominalFocalLength, "double", errors);
            OpenTrackIOHelpers::assignField(lensJson, "serialNumber", lens.serialNumber, "string", errors);
<<<<<<< HEAD
            OpenTrackIOHelpers::assignField(lensJson, "distortionOverscanMax", lens.distortionOverscanMax, "double", errors);
=======
>>>>>>> e8c306aa

            OpenTrackIOHelpers::clearFieldIfEmpty(json["static"], "lens");
        }
        
        // ------- Standard Fields
        if (json.contains("lens"))
        {
            auto& lensJson = json["lens"];
            if (lensJson.contains("custom") && lensJson["custom"].is_array())
            {
                if (!OpenTrackIOHelpers::iterateJsonArrayAndPopulateVector(lensJson["custom"], lens.custom))
                {
                    errors.emplace_back("field: lens/custom value isn't of type: double");
                    lens.custom = std::nullopt;
                }
                lensJson.erase("custom");
            }

            if (lensJson.contains("distortion"))
            {
                std::optional<std::vector<double>> radial = std::nullopt;
                std::optional<std::vector<double>> tangential = std::nullopt;

                OpenTrackIOHelpers::assignField(lensJson["distortion"], "radial", radial, "double", errors);
                OpenTrackIOHelpers::assignField(lensJson["distortion"], "tangential", tangential, "double", errors);

                if (radial.has_value())
                {
                    lens.distortion = Distortion();
                    lens.distortion->radial = std::move(radial.value());
                    lens.distortion->tangential = std::move(tangential);
                }
                lensJson.erase("distortion");
            }

            OpenTrackIOHelpers::assignField(lensJson, "distortionOverscan", lens.distortionOverscan, "double", errors);

            if (lensJson.contains("distortionShift"))
            {
                std::optional<double> x = std::nullopt;
                std::optional<double> y = std::nullopt;

                OpenTrackIOHelpers::assignField(lensJson["distortionShift"], "x", x, "double", errors);
                OpenTrackIOHelpers::assignField(lensJson["distortionShift"], "y", y, "double", errors);

                if (x.has_value() && y.has_value())
                {
                    lens.distortionShift = DistortionShift{x.value(), y.value()};
                }
                lensJson.erase("distortionShift");
            }

            OpenTrackIOHelpers::assignField(lensJson, "encoders", lens.encoders, "double", errors);
            OpenTrackIOHelpers::assignField(lensJson, "entrancePupilOffset", lens.entrancePupilOffset, "double", errors);

            if (lensJson.contains("exposureFalloff"))
            {
                std::optional<double> a1 = std::nullopt;
                std::optional<double> a2 = std::nullopt;
                std::optional<double> a3 = std::nullopt;

                OpenTrackIOHelpers::assignField(lensJson["exposureFalloff"], "a1", a1, "double", errors);
                OpenTrackIOHelpers::assignField(lensJson["exposureFalloff"], "a2", a2, "double", errors);
                OpenTrackIOHelpers::assignField(lensJson["exposureFalloff"], "a3", a3, "double", errors);

                if (a1.has_value())
                {
                    lens.exposureFalloff = ExposureFalloff{a1.value(), a2, a3};
                }
                lensJson.erase("exposureFalloff");
            }

            OpenTrackIOHelpers::assignField(lensJson, "fStop", lens.fStop, "double", errors);
            OpenTrackIOHelpers::assignField(lensJson, "focalLength", lens.focalLength, "double", errors);
            OpenTrackIOHelpers::assignField(lensJson, "focusDistance", lens.focusDistance, "double", errors);

            if (lensJson.contains("perspectiveShift"))
            {
                std::optional<double> x = std::nullopt;
                std::optional<double> y = std::nullopt;

                OpenTrackIOHelpers::assignField(lensJson["perspectiveShift"], "x", x, "double", errors);
                OpenTrackIOHelpers::assignField(lensJson["perspectiveShift"], "y", y, "double", errors);
<<<<<<< HEAD

                if (x.has_value() && y.has_value())
                {
                    lens.perspectiveShift = PerspectiveShift{x.value(), y.value()};
                }
                lensJson.erase("perspectiveShift");
            }

=======

                if (x.has_value() && y.has_value())
                {
                    lens.perspectiveShift = PerspectiveShift{x.value(), y.value()};
                }
                lensJson.erase("perspectiveShift");
            }
>>>>>>> e8c306aa
            OpenTrackIOHelpers::assignField(lensJson, "rawEncoders", lens.rawEncoders, "double", errors);
            OpenTrackIOHelpers::assignField(lensJson, "tStop", lens.tStop, "double", errors);

            if (lensJson.contains("undistortion"))
            {
                std::optional<std::vector<double>> radial = std::nullopt;
                std::optional<std::vector<double>> tangential = std::nullopt;

                OpenTrackIOHelpers::assignField(lensJson["undistortion"], "radial", radial, "double", errors);
                OpenTrackIOHelpers::assignField(lensJson["undistortion"], "tangential", tangential, "double", errors);

                if (radial.has_value())
                {
                    lens.undistortion = Undistortion();
                    lens.undistortion->radial = std::move(radial.value());
                    lens.undistortion->tangential = std::move(tangential);
                }
                lensJson.erase("undistortion");
            }

            OpenTrackIOHelpers::clearFieldIfEmpty(json, "lens");
        }
        
        return lens;
    }

    std::optional<Protocol> Protocol::parse(nlohmann::json &json, std::vector<std::string>& errors)
    {
        if (!json.contains("protocol"))
        {
            return std::nullopt;
        }
        
        Protocol pro{};
        auto& proJson = json["protocol"];
        if (!OpenTrackIOHelpers::checkTypeAndSetField(proJson["name"], pro.name))
        {
            errors.emplace_back("field: protocol isn't of type: string");
            return std::nullopt;
        }


        std::optional<std::string> versionStr;
        const std::regex pattern{R"(^[0-9]+.[0-9]+.[0-9]+$)"};
        OpenTrackIOHelpers::assignRegexField(proJson, "version", versionStr, pattern, errors);
        
        if (!versionStr.has_value())
        {
            return std::nullopt;
        }
        pro.version = std::move(versionStr.value());

        json.erase("protocol");
        return pro;
    }

    std::optional<RelatedSampleIds> RelatedSampleIds::parse(nlohmann::json &json, std::vector<std::string>& errors)
    {
        if (!json.contains("relatedSampleIds"))
        {
            return std::nullopt;
        }

        if (!json["relatedSampleIds"].is_array())
        {
            errors.emplace_back("field: relatedSampleIds isn't of type: array");
            return std::nullopt;
        }

        RelatedSampleIds rs{};
        const auto& rsJson = json["relatedSampleIds"];
        const std::regex pattern{R"(^urn:uuid:[0-9a-f]{8}-[0-9a-f]{4}-[0-9a-f]{4}-[0-9a-f]{4}-[0-9a-f]{12}$)"};
        
        for (const auto& item : rsJson.items()) 
        {
            std::string str;
            if (!OpenTrackIOHelpers::checkTypeAndSetField(item.value(), str)) 
            {
                errors.emplace_back("field: relatedSampleIds/element isn't of type: string");
                continue;
            }

            // Check the string received to ensure that it matches the pattern described by the spec.
            if (std::smatch res; !std::regex_match(str, res, pattern))
            {
                errors.emplace_back("field: relatedSampleIds/element doesn't match required pattern");
                continue;
            }
            
            rs.samples.emplace_back(std::move(str));
        }

        json.erase("relatedSampleIds");
        return rs;
    }

    std::optional<SampleId> SampleId::parse(nlohmann::json &json, std::vector<std::string>& errors)
    {
        if (!json.contains("sampleId"))
        {
            return std::nullopt;
        }

        std::optional<std::string> str;
        const std::regex pattern{R"(^urn:uuid:[0-9a-f]{8}-[0-9a-f]{4}-[0-9a-f]{4}-[0-9a-f]{4}-[0-9a-f]{12}$)"};
        OpenTrackIOHelpers::assignRegexField(json, "sampleId", str, pattern, errors);
        
        if (!str.has_value())
        {
            return std::nullopt;
        }

        json.erase("sampleId");
        return SampleId{std::move(str.value())};
    }
  
    std::optional<SourceId> SourceId::parse(nlohmann::json &json, std::vector<std::string> &errors)
    {
        if (!json.contains("sourceId"))
        {
            return std::nullopt;
        }

        std::optional<std::string> str;
        const std::regex pattern{R"(^urn:uuid:[0-9a-f]{8}-[0-9a-f]{4}-[0-9a-f]{4}-[0-9a-f]{4}-[0-9a-f]{12}$)"};
        OpenTrackIOHelpers::assignRegexField(json, "sourceId", str, pattern, errors);

        if (!str.has_value())
        {
            return std::nullopt;
        }

        json.erase("sourceId");
        return SourceId{std::move(str.value())};
    }

    std::optional<SourceNumber> SourceNumber::parse(nlohmann::json &json, std::vector<std::string> &errors)
    {
        if (!json.contains("sourceNumber"))
        {
            return std::nullopt;
        }

        std::optional<uint32_t> val;
        OpenTrackIOHelpers::assignField(json, "sourceNumber", val, "integer", errors);

        if (!val.has_value())
        {
            return std::nullopt;
        }

        json.erase("sourceNumber");
        return SourceNumber{val.value()};
    }    

<<<<<<< HEAD
    std::optional<SourceId> SourceId::parse(nlohmann::json &json, std::vector<std::string> &errors)
    {
        if (!json.contains("sourceId"))
        {
            return std::nullopt;
        }

        std::optional<std::string> str;
        const std::regex pattern{R"(^urn:uuid:[0-9a-f]{8}-[0-9a-f]{4}-[0-9a-f]{4}-[0-9a-f]{4}-[0-9a-f]{12}$)"};
        OpenTrackIOHelpers::assignRegexField(json, "sourceId", str, pattern, errors);

        if (!str.has_value())
        {
            return std::nullopt;
        }

        json.erase("sourceId");
        return SourceId{std::move(str.value())};
    }

    std::optional<SourceNumber> SourceNumber::parse(nlohmann::json &json, std::vector<std::string> &errors)
    {
        if (!json.contains("sourceNumber"))
        {
            return std::nullopt;
        }

        std::optional<uint32_t> val;
        OpenTrackIOHelpers::assignField(json, "sourceNumber", val, "integer", errors);

        if (!val.has_value())
        {
            return std::nullopt;
        }

        json.erase("sourceNumber");
        return SourceNumber{val.value()};
    }    

=======
>>>>>>> e8c306aa
    std::optional<Timing> Timing::parse(nlohmann::json &json, std::vector<std::string>& errors)
    {
        if (!json.contains("timing"))
        {
            return std::nullopt;
        }

        if (!json["timing"].is_object())
        {
            errors.emplace_back("field: timing isn't of type: object");
            return std::nullopt;
        }

        Timing timing{};
        auto& timingJson = json["timing"];

        if (timingJson.contains("frameRate"))
        {
            timing.frameRate = opentrackiotypes::Rational::parse(timingJson, "frameRate", errors);
            timingJson.erase("frameRate");
        }
        
        std::optional<std::string> str;
        OpenTrackIOHelpers::assignField(timingJson, "mode", str, "string", errors);
        if (str.has_value() && (str == "external" || "internal"))
        {
            timing.mode = str == "external" ? Mode::EXTERNAL : Mode::INTERNAL;
            timingJson.erase("mode");
        }
        else
        {
            errors.emplace_back("field: timing/mode has an invalid string value.");
            timing.mode = std::nullopt;
        }
        
        if (timingJson.contains("recordedTimestamp"))
        {
            timing.recordedTimestamp = opentrackiotypes::Timestamp::parse(timingJson, "recordedTimestamp", errors);
            timingJson.erase("recordedTimestamp");
        }

        if (timingJson.contains("sampleTimestamp"))
        {
            timing.sampleTimestamp = opentrackiotypes::Timestamp::parse(timingJson, "sampleTimestamp", errors);
            timingJson.erase("sampleTimestamp");
        }

        OpenTrackIOHelpers::assignField(timingJson, "sequenceNumber", timing.sequenceNumber, "uint16", errors);
        
        if (timingJson.contains("synchronization"))
        {
            timing.synchronization = parseSynchronization(timingJson["synchronization"], errors);
            OpenTrackIOHelpers::clearFieldIfEmpty(timingJson, "synchronization");
        }
        
        if (timingJson.contains("timecode"))
        {
            timing.timecode = opentrackiotypes::Timecode::parse(timingJson, "timecode", errors);
            timingJson.erase("timecode");
        }

        OpenTrackIOHelpers::clearFieldIfEmpty(json, "timing");
        return timing;
    }

    std::optional<Timing::Synchronization>
    Timing::parseSynchronization(nlohmann::json &json, std::vector<std::string> &errors)
    {
        Timing::Synchronization outSync{};

        // Required Fields -------
        bool hasRequired = json.contains("frequency") && json.contains("locked") && json.contains("source");
        if (!hasRequired)
        {
            errors.emplace_back("field: timing/synchronization is missing required fields");
            return std::nullopt;
        }
        
        std::optional<opentrackiotypes::Rational> freq = opentrackiotypes::Rational::parse(json, "frequency", errors);
        if (!freq.has_value())
        {
            errors.emplace_back("field: timing/synchronization/frequency is missing required fields");
            return std::nullopt;
        }
        outSync.frequency = freq.value();
        json.erase("frequency");
        
        if (!OpenTrackIOHelpers::checkTypeAndSetField(json["locked"], outSync.locked))
        {
            errors.emplace_back("field: timing/synchronization/lock isn't of type: bool");
            return std::nullopt;
        }
        json.erase("locked");

        std::string str;
        if (!OpenTrackIOHelpers::checkTypeAndSetField(json["source"], str))
        {
            errors.emplace_back("field: timing/synchronization/source isn't of type: string");
            return std::nullopt;
        }
        else
        {
            if (str == "genlock")
            {
                outSync.source = Synchronization::SourceType::GEN_LOCK;
            }
            else if (str == "videoIn")
            {
                outSync.source = Synchronization::SourceType::VIDEO_IN;
            }
            else if (str == "ptp")
            {
                outSync.source = Synchronization::SourceType::PTP;
            }
            else if (str == "ntp")
            {
                outSync.source = Synchronization::SourceType::NTP;
            }
            else
            {
                errors.emplace_back("field: timing/synchronization/source isn't a valid enumeration");
                return std::nullopt;
            }
            json.erase("source");
        }

        // Non-Required Fields --------
        if (json.contains("offsets"))
        {
            outSync.offsets = Synchronization::Offsets{};
            OpenTrackIOHelpers::assignField(json["offsets"], "translation", outSync.offsets->translation, "double", errors);
            OpenTrackIOHelpers::assignField(json["offsets"], "rotation", outSync.offsets->rotation, "double", errors);
            OpenTrackIOHelpers::assignField(json["offsets"], "lensEncoders", outSync.offsets->lensEncoders, "double", errors);

            if (!outSync.offsets->translation.has_value() && !outSync.offsets->rotation.has_value() &&
                !outSync.offsets->lensEncoders.has_value())
            {
                outSync.offsets = std::nullopt;
            }
            json.erase("offsets");
        }

        OpenTrackIOHelpers::assignField(json, "present", outSync.present, "bool", errors);
        
        if (json.contains("ptp"))
        {
            outSync.ptp = Synchronization::Ptp{};
            OpenTrackIOHelpers::assignField(json["ptp"], "domain", outSync.ptp->domain, "uint16", errors);
            OpenTrackIOHelpers::assignField(json["ptp"], "offset", outSync.ptp->offset, "double", errors);
            const std::regex pattern{R"(^([A-F0-9]{2}:){5}[A-F0-9]{2}$)"};
            OpenTrackIOHelpers::assignRegexField(json["ptp"], "master", outSync.ptp->master, pattern, errors);

            if (!outSync.ptp->domain.has_value() && !outSync.ptp->offset.has_value() && !outSync.ptp->master.has_value())
            {
                outSync.ptp = std::nullopt;
            }
            json.erase("ptp");
        }
        
        return outSync;
    }

    std::optional<Tracker> Tracker::parse(nlohmann::json &json, std::vector<std::string>& errors)
    {
        if (!json.contains("tracker") && (!json.contains("static") || !json["static"].contains("tracker")))
        {
            return std::nullopt;
        }

        Tracker tkr{};

        // ------- Static Fields
        if (json.contains("static") && json["static"].contains("tracker"))
        {
            auto& tkrJson = json["static"]["tracker"];
            OpenTrackIOHelpers::assignField(tkrJson, "firmwareVersion", tkr.firmwareVersion, "string", errors);
            OpenTrackIOHelpers::assignField(tkrJson, "make", tkr.make, "string", errors);
            OpenTrackIOHelpers::assignField(tkrJson, "model", tkr.model, "string", errors);
            OpenTrackIOHelpers::assignField(tkrJson, "serialNumber", tkr.serialNumber, "string", errors);

            OpenTrackIOHelpers::clearFieldIfEmpty(json["static"], "tracker");
        }
        
        // ------- Standard Fields
        if (json.contains("tracker"))
        {
            auto& tkrJson = json["tracker"];
            OpenTrackIOHelpers::assignField(tkrJson, "notes", tkr.notes, "string", errors);
            OpenTrackIOHelpers::assignField(tkrJson, "recording", tkr.recording, "boolean", errors);
            OpenTrackIOHelpers::assignField(tkrJson, "slate", tkr.slate, "string", errors);
            OpenTrackIOHelpers::assignField(tkrJson, "status", tkr.status, "string", errors);

            OpenTrackIOHelpers::clearFieldIfEmpty(json, "tracker");
        }
        
        return tkr;
    }    

    std::optional<Transforms> Transforms::parse(nlohmann::json &json, std::vector<std::string>& errors)
    {
        if (!json.contains("transforms"))
        {
            return std::nullopt;
        }

        if (!json["transforms"].is_array())
        {
            errors.emplace_back("Transforms is not an array.");
            return std::nullopt;
        }

        Transforms tfs{};
        auto& tfsJson = json["transforms"];

        for (auto& item : tfsJson.items())
        {
            auto& transformJson = item.value();
            auto tf = opentrackiotypes::Transform::parse(transformJson, errors);

            if (tf.has_value())
            {
                tfs.transforms.emplace_back(tf.value());
            }
        }
        
        json.erase("transforms");
        return tfs;
    }
} // opentrackioproperties<|MERGE_RESOLUTION|>--- conflicted
+++ resolved
@@ -176,10 +176,7 @@
             OpenTrackIOHelpers::assignField(lensJson, "model", lens.model, "string", errors);
             OpenTrackIOHelpers::assignField(lensJson, "nominalFocalLength", lens.nominalFocalLength, "double", errors);
             OpenTrackIOHelpers::assignField(lensJson, "serialNumber", lens.serialNumber, "string", errors);
-<<<<<<< HEAD
             OpenTrackIOHelpers::assignField(lensJson, "distortionOverscanMax", lens.distortionOverscanMax, "double", errors);
-=======
->>>>>>> e8c306aa
 
             OpenTrackIOHelpers::clearFieldIfEmpty(json["static"], "lens");
         }
@@ -263,7 +260,6 @@
 
                 OpenTrackIOHelpers::assignField(lensJson["perspectiveShift"], "x", x, "double", errors);
                 OpenTrackIOHelpers::assignField(lensJson["perspectiveShift"], "y", y, "double", errors);
-<<<<<<< HEAD
 
                 if (x.has_value() && y.has_value())
                 {
@@ -272,15 +268,6 @@
                 lensJson.erase("perspectiveShift");
             }
 
-=======
-
-                if (x.has_value() && y.has_value())
-                {
-                    lens.perspectiveShift = PerspectiveShift{x.value(), y.value()};
-                }
-                lensJson.erase("perspectiveShift");
-            }
->>>>>>> e8c306aa
             OpenTrackIOHelpers::assignField(lensJson, "rawEncoders", lens.rawEncoders, "double", errors);
             OpenTrackIOHelpers::assignField(lensJson, "tStop", lens.tStop, "double", errors);
 
@@ -436,7 +423,6 @@
         return SourceNumber{val.value()};
     }    
 
-<<<<<<< HEAD
     std::optional<SourceId> SourceId::parse(nlohmann::json &json, std::vector<std::string> &errors)
     {
         if (!json.contains("sourceId"))
@@ -476,8 +462,6 @@
         return SourceNumber{val.value()};
     }    
 
-=======
->>>>>>> e8c306aa
     std::optional<Timing> Timing::parse(nlohmann::json &json, std::vector<std::string>& errors)
     {
         if (!json.contains("timing"))
